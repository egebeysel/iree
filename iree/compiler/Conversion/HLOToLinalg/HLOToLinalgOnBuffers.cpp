// Copyright 2020 Google LLC
//
// Licensed under the Apache License, Version 2.0 (the "License");
// you may not use this file except in compliance with the License.
// You may obtain a copy of the License at
//
//      https://www.apache.org/licenses/LICENSE-2.0
//
// Unless required by applicable law or agreed to in writing, software
// distributed under the License is distributed on an "AS IS" BASIS,
// WITHOUT WARRANTIES OR CONDITIONS OF ANY KIND, either express or implied.
// See the License for the specific language governing permissions and
// limitations under the License.

//===- HLOToLinalgOnBuffers.cpp - Pass to convert HLO to Linalg on buffers-===//
//
// Pass to convert from HLO to linalg on buffers. Currently only handles cases
// where the dispatch region contains a single mhlo op that can be converted
// to linalg on buffers.
//
//===----------------------------------------------------------------------===//

#include <cstddef>

#include "iree/compiler/Conversion/HLOToLinalg/Passes.h"
#include "iree/compiler/Dialect/HAL/IR/HALOps.h"
#include "iree/compiler/Dialect/IREE/IR/IREEOps.h"
#include "iree/compiler/Dialect/Shape/IR/ShapeOps.h"
#include "llvm/ADT/APInt.h"
#include "llvm/ADT/STLExtras.h"
#include "llvm/ADT/SetVector.h"
#include "llvm/ADT/SmallVector.h"
#include "mlir/Dialect/Linalg/IR/LinalgOps.h"
#include "mlir/Dialect/Linalg/IR/LinalgTypes.h"
#include "mlir/Dialect/Linalg/Transforms/Transforms.h"
#include "mlir/Dialect/StandardOps/IR/Ops.h"
#include "mlir/IR/AffineExpr.h"
#include "mlir/IR/Attributes.h"
#include "mlir/IR/Function.h"
#include "mlir/IR/Matchers.h"
#include "mlir/IR/StandardTypes.h"
#include "mlir/Pass/Pass.h"
#include "mlir/Transforms/DialectConversion.h"
#include "tensorflow/compiler/mlir/hlo/include/mlir-hlo/Dialect/mhlo/IR/hlo_ops.h"
#include "tensorflow/compiler/mlir/hlo/include/mlir-hlo/Dialect/mhlo/transforms/map_lmhlo_to_scalar_op.h"

namespace mlir {
namespace iree_compiler {

// -----------------------------------------------------------------------------
// Utility functions.
// -----------------------------------------------------------------------------

static std::vector<int64_t> convertDenseIntAttr(
    mlir::DenseIntElementsAttr attr) {
  auto values = attr.getValues<int64_t>();
  return {values.begin(), values.end()};
}

/// Returns the constant value associated with the init value if the defining
/// operation is a constant.
static Attribute getInitValueAsConst(Value init) {
  DenseElementsAttr attr;
  if (!matchPattern(init, m_Constant(&attr))) return {};
  auto type = attr.getType().dyn_cast<ShapedType>();
  if (!type || type.getRank() != 0) return {};
  if (auto intType = type.getElementType().dyn_cast<IntegerType>())
    return IntegerAttr::get(intType, attr.getValue<APInt>({}));
  else if (auto floatType = type.getElementType().dyn_cast<FloatType>())
    return FloatAttr::get(floatType, attr.getValue<APFloat>({}));
  return {};
}

/// Returns an ArrayAttr that contains `nLoops` attributes. All the attributes
/// are "parallel" except the last `nReduction` elements, where are "reduction"
/// attributes.
// TODO(hanchung): Use helpers in StructuredOpsUtils.h instead of hardcoded
// strings once the build system is set up.
static ArrayAttr getParallelAndReductionIterAttrs(Builder b, unsigned nLoops,
                                                  unsigned nReduction) {
  SmallVector<Attribute, 3> attrs(nLoops - nReduction,
                                  b.getStringAttr("parallel"));
  attrs.append(nReduction, b.getStringAttr("reduction"));
  return b.getArrayAttr(attrs);
}

/// Emits linalg.fill op to fill the given `buffer` with zero value.
static LogicalResult zeroFillBuffer(Location loc, Value buffer,
                                    OpBuilder &builder) {
  auto zeroAttr =
      builder.getZeroAttr(buffer.getType().cast<MemRefType>().getElementType());
  if (!zeroAttr) return failure();
  auto zeroValue = builder.create<ConstantOp>(loc, zeroAttr);
  builder.create<linalg::FillOp>(loc, buffer, zeroValue);
  return success();
}

//===----------------------------------------------------------------------===//
// Linalg tensor and buffer conversion utilities.
//===----------------------------------------------------------------------===//

/// Returns the memory space for the given descriptor `type`.
// Note: This function should be kept in consistence with SPIRVTypeConverter's
// getMemorySpaceForStorageClass(). But it does not make sense to directly use
// that here.
static unsigned mapDescriptorTypeToMemorySpace(IREE::HAL::DescriptorType type) {
  switch (type) {
    case IREE::HAL::DescriptorType::StorageBuffer:
    case IREE::HAL::DescriptorType::StorageBufferDynamic:
      return 0;
    case IREE::HAL::DescriptorType::UniformBuffer:
    case IREE::HAL::DescriptorType::UniformBufferDynamic:
      return 4;
    default:
      llvm_unreachable("unexpected descriptor type");
  }
}

/// Returns the MemRefType to use for a given `tensorType`.
static MemRefType getMemrefTypeForTensor(
    RankedTensorType tensorType, ArrayRef<AffineMap> affineMapComposition = {},
    unsigned memorySpace = 0) {
  return MemRefType::get(tensorType.getShape(), tensorType.getElementType(),
                         affineMapComposition, memorySpace);
}

/// Returns the MemRefType to use for a `value` of type RankedTensorType.
static MemRefType getMemrefTypeForTensor(
    Value value, ArrayRef<AffineMap> affineMapComposition = {},
    unsigned memorySpace = 0) {
  return getMemrefTypeForTensor(value.getType().cast<RankedTensorType>());
}

/// Returns a corresponding memref type for the given `tensorType` stored in the
/// given `descriptorType`.
static MemRefType getTensorBackingBufferType(
    RankedTensorType tensorType, IREE::HAL::DescriptorType descriptorType) {
  // Get the memory space from the HAL interface so we can carry that over via
  // memref.
  return getMemrefTypeForTensor(tensorType, /*affineMapComposition=*/{},
                                mapDescriptorTypeToMemorySpace(descriptorType));
}

/// Resolves the given `result` tensor to the corresponding buffer backing it if
/// the given `operand` buffer has been assigned a backing buffer and that
/// buffer is the same as `replacement`. Returns nullptr on failure.
///
/// This is based on the assumption that the view-like operation chain that
/// manipulates the tensors are processed in the reverse order when assigning
/// backing buffers to tensors, so if an operand tensor to a view-like op is
/// resolved, then the result buffer for it must also be resolved.
static Value resolveResult(Value operand, Value replacement, Value result,
                           TensorToBufferMap const &resultTensorToBufferMap) {
  return resultTensorToBufferMap.lookup(operand) == replacement
             ? resultTensorToBufferMap.lookup(result)
             : nullptr;
}

namespace {
//===----------------------------------------------------------------------===//
// Linalg on buffers conversion base class.
//===----------------------------------------------------------------------===//

/// Base class to convert linalg on tensors to Linalg on buffers.
///
/// This base class handles getting/allocating interface buffers for the Linalg
/// op inputs and outputs, so that all derived classes can assume the inputs and
/// outputs are already buffers and perform the main conversion logic.
//
/// All derived classes implement a static apply method with the following
/// signature:
///
/// ```c++
/// LogicalResult apply(SrcOpTy op, ArrayRef<Value> inputBuffers,
///                     ArrayRef<Value> resultBuffers,
///                     ConversionPatternRewriter& rewriter) const;
/// ```
///
/// The `op` is the op being converted. `inputBuffers` contains the buffers to
/// use for as inputs to the converted op, and `resultBuffers` contains the
/// buffer to use for the outputs of the converted op. The method returns a
/// linalg op on buffers.
template <typename DerivedTy, typename SrcOpTy>
struct ConvertToLinalgBufferOp : public OpConversionPattern<SrcOpTy> {
  ConvertToLinalgBufferOp(MLIRContext *context,
                          TensorToBufferMap const &resultTensorToBufferMap,
                          PatternBenefit benefit = 1)
      : OpConversionPattern<SrcOpTy>(context, benefit),
        resultTensorToBufferMap(resultTensorToBufferMap) {}

  LogicalResult matchAndRewrite(
      SrcOpTy srcOp, ArrayRef<Value> operands,
      ConversionPatternRewriter &rewriter) const override {
    Operation *op = srcOp.getOperation();

    // Prepare interface buffers for results.
    SmallVector<Value, 1> resultBuffers;
    resultBuffers.reserve(op->getNumResults());
    for (auto result : llvm::enumerate(op->getResults())) {
      Value resultBuffer = resultTensorToBufferMap.lookup(result.value());
      if (!resultBuffer) {
        return rewriter.notifyMatchFailure(op, [&](Diagnostic &diag) {
          diag << "failed to create buffer for result #" << result.index();
        });
      }
      resultBuffers.push_back(resultBuffer);
    }

    // Apply the main conversion logic.
    OpBuilder::InsertionGuard linalgOpGuard(rewriter);
    if (failed(static_cast<DerivedTy const *>(this)->apply(
            srcOp, operands, resultBuffers, rewriter))) {
      return rewriter.notifyMatchFailure(
          op, "failed to apply main conversion logic");
    }

    // Ops using this Linalg op's results are expecting tensors. But here we
    // feed them buffers. This is okay because it is hidden as internal state
    // during conversion process. But this relies on collaborating patterns to
    // properly handle ops using the results.
    rewriter.replaceOp(srcOp, resultBuffers);
    return success();
  }

 protected:
  /// Map from tensor value that is a result of the dispatch function to the
  /// buffer that holds the result
  TensorToBufferMap const &resultTensorToBufferMap;
};
}  // namespace

//===----------------------------------------------------------------------===//
// mhlo.dot conversion patterns.
//===----------------------------------------------------------------------===//

namespace {
enum class DotOperationType {
  VectorDot = 0,
  MatrixVector = 1,
  MatrixMatrix = 2,
  Unsupported = 3
};
}

static DotOperationType getDotOperationType(mhlo::DotOp dotOp) {
  ArrayRef<int64_t> lhsShape =
      dotOp.lhs().getType().cast<ShapedType>().getShape();
  ArrayRef<int64_t> rhsShape =
      dotOp.rhs().getType().cast<ShapedType>().getShape();
  auto shapeMatches = [](int64_t a, int64_t b) {
    return a == ShapedType::kDynamicSize || b == ShapedType::kDynamicSize ||
           a == b;
  };
  if (lhsShape.size() == 1 && rhsShape.size() == 1 &&
      shapeMatches(lhsShape[0], rhsShape[0]))
    return DotOperationType::VectorDot;
  if (lhsShape.size() == 2 && rhsShape.size() == 1 &&
      shapeMatches(lhsShape[1], rhsShape[0]))
    return DotOperationType::MatrixVector;
  if (rhsShape.size() == 2 && rhsShape.size() == 2 &&
      shapeMatches(lhsShape[1], rhsShape[0]))
    return DotOperationType::MatrixMatrix;
  return DotOperationType::Unsupported;
}

namespace {
/// Converts mhlo.dot operation to linalg.matmul op
template <DotOperationType opType, typename LinalgOpTy>
struct DotOpConversion
    : public ConvertToLinalgBufferOp<DotOpConversion<opType, LinalgOpTy>,
                                     mhlo::DotOp> {
  using ConvertToLinalgBufferOp<DotOpConversion<opType, LinalgOpTy>,
                                mhlo::DotOp>::ConvertToLinalgBufferOp;
  LogicalResult apply(mhlo::DotOp op, ArrayRef<Value> inputBuffers,
                      ArrayRef<Value> resultBuffers,
                      ConversionPatternRewriter &rewriter) const {
    if (getDotOperationType(op) == opType) {
      if (failed(zeroFillBuffer(op.getLoc(), resultBuffers[0], rewriter))) {
        rewriter.notifyMatchFailure(op, "failed to zero fill result buffer");
        return failure();
      }
      rewriter.create<LinalgOpTy>(
          op.getLoc(), TypeRange{},
          ValueRange{inputBuffers[0], inputBuffers[1], resultBuffers[0]});
      return success();
    }
    return failure();
  }
};
}  // namespace

//===----------------------------------------------------------------------===//
// mhlo.convolution conversion patterns and utility functions.
//===----------------------------------------------------------------------===//

namespace {
/// Converts mhlo.convolution operation to linalg.conv op.
struct ConvOpConversion
    : public ConvertToLinalgBufferOp<ConvOpConversion, mhlo::ConvOp> {
  using ConvertToLinalgBufferOp<ConvOpConversion,
                                mhlo::ConvOp>::ConvertToLinalgBufferOp;
  LogicalResult apply(mhlo::ConvOp op, ArrayRef<Value> inputBuffers,
                      ArrayRef<Value> resultBuffers,
                      ConversionPatternRewriter &rewriter) const;
};
}  // namespace

LogicalResult ConvOpConversion::apply(
    mhlo::ConvOp op, ArrayRef<Value> inputBuffers,
    ArrayRef<Value> resultBuffers, ConversionPatternRewriter &rewriter) const {
  if (const auto dimensionNumbers = op.dimension_numbers()) {
    const int inputSpatialRank =
        llvm::size(dimensionNumbers.input_spatial_dimensions());
    // The dimensions for input should follow the order of
    // batch_count, spatial_dims..., input_feature_count.
    if (dimensionNumbers.input_batch_dimension().getInt() != 0 ||
        dimensionNumbers.input_feature_dimension().getInt() !=
            (inputSpatialRank + 1))
      return failure();

    const int kernelSpatialRank =
        llvm::size(dimensionNumbers.kernel_spatial_dimensions());
    // The dimensions for filter should follow the order of
    // spatial_dims..., input_feature_count, num_output_feature_count.
    if (dimensionNumbers.kernel_input_feature_dimension().getInt() !=
            kernelSpatialRank ||
        dimensionNumbers.kernel_output_feature_dimension().getInt() !=
            (kernelSpatialRank + 1))
      return failure();

    const int outputSpatialRank =
        llvm::size(dimensionNumbers.output_spatial_dimensions());
    // The dimensions for output should follow the order of
    // batch_count, spatial_dims.., output_feature_count.
    if (dimensionNumbers.output_batch_dimension().getInt() != 0 ||
        dimensionNumbers.output_feature_dimension().getInt() !=
            (outputSpatialRank + 1))
      return failure();

    if (inputSpatialRank != outputSpatialRank ||
        inputSpatialRank != kernelSpatialRank)
      return failure();

    auto inputSpatialDim = dimensionNumbers.input_spatial_dimensions().begin();
    auto kernelSpatialDim =
        dimensionNumbers.kernel_spatial_dimensions().begin();
    auto outputSpatialDim =
        dimensionNumbers.output_spatial_dimensions().begin();
    // Check spatial dims are ordred correctly.
    for (int i = 0; i < inputSpatialRank; ++i) {
      const int dim = i + 1;
      if ((*inputSpatialDim++).getZExtValue() != dim ||
          (*outputSpatialDim++).getZExtValue() != dim ||
          (*kernelSpatialDim++).getZExtValue() != i)
        return failure();
    }
  }

  llvm::SmallVector<Attribute, 4> strides;
  if (auto windowStrides = op.window_strides()) {
    auto range = windowStrides->getAttributeValues();
    strides.append(range.begin(), range.end());
  }
  auto stridesArg = ArrayAttr::get(strides, op.getContext());

  // TODO(ataei): Only support dilated convolution for now. We need to consider
  // LHS dilation for deconvolution cases.
  llvm::SmallVector<Attribute, 4> dilation;
  if (auto rhsDilation = op.rhs_dilation()) {
    auto range = rhsDilation->getAttributeValues();
    dilation.append(range.begin(), range.end());
  }
  auto dilationArg = ArrayAttr::get(dilation, op.getContext());

  // Set padding only if it is non-zero.
  DenseIntElementsAttr padding = op.paddingAttr();
  if (!padding || !llvm::any_of(padding.getValues<APInt>(), [](APInt intVal) {
        return !intVal.isNullValue();
      })) {
    padding = nullptr;
  }

  if (failed(zeroFillBuffer(op.getLoc(), resultBuffers[0], rewriter))) {
    rewriter.notifyMatchFailure(op, "failed to zero fill result buffer");
    return failure();
  }
  rewriter.create<linalg::ConvOp>(op.getLoc(), inputBuffers[1], inputBuffers[0],
                                  resultBuffers[0], stridesArg, dilationArg,
                                  padding);
  return success();
}

//===----------------------------------------------------------------------===//
// mhlo.concatenate conversion patterns and utility functions.
//===----------------------------------------------------------------------===//

namespace {
/// Converts a mhlo.concatenate op to an indexed_generic op. The
/// implementation adds more dimensions to make the loops correct, because
/// each dimension in indexing maps matches to exactly one range.
class ConcatenateOpConversion
    : public ConvertToLinalgBufferOp<ConcatenateOpConversion,
                                     mhlo::ConcatenateOp> {
 public:
  using ConvertToLinalgBufferOp<ConcatenateOpConversion,
                                mhlo::ConcatenateOp>::ConvertToLinalgBufferOp;
  LogicalResult apply(mhlo::ConcatenateOp op, ArrayRef<Value> inputBuffers,
                      ArrayRef<Value> resultBuffers,
                      ConversionPatternRewriter &rewriter) const;
};
}  // namespace

LogicalResult ConcatenateOpConversion::apply(
    mhlo::ConcatenateOp op, ArrayRef<Value> inputBuffers,
    ArrayRef<Value> resultBuffers, ConversionPatternRewriter &rewriter) const {
  Location loc = op.getLoc();
  int dim = op.dimension().getSExtValue();
  int rank = inputBuffers[0].getType().cast<ShapedType>().getRank();

  SmallVector<Attribute, 2> indexingMaps;
  SmallVector<AffineExpr, 4> exprs;
  exprs.resize(rank);
  for (int i = 0, j = 0, e = rank; i < e; ++i) {
    if (i == dim) continue;
    exprs[i] = rewriter.getAffineDimExpr(j++);
  }
  int nloops = rank + inputBuffers.size();
  for (int i = 0, e = inputBuffers.size(); i < e; ++i) {
    exprs[dim] = rewriter.getAffineDimExpr(rank + i);
    indexingMaps.emplace_back(AffineMapAttr::get(AffineMap::get(
        nloops, /*symbolCount=*/0, exprs, rewriter.getContext())));
  }
  exprs[dim] = rewriter.getAffineDimExpr(rank - 1);
  indexingMaps.emplace_back(AffineMapAttr::get(
      AffineMap::get(nloops, /*symbolCount=*/0, exprs, rewriter.getContext())));

  SmallVector<Type, 4> bodyArgTypes, opResultTypes;
  // Also make the dimension to be concatenated not a parallel loop.
  int nonParallelLoops = nloops - rank + 1;
  SmallVector<Value, 2> linalgOpArgs(inputBuffers.begin(), inputBuffers.end());
  linalgOpArgs.push_back(resultBuffers[0]);
  auto linalgOp = rewriter.create<linalg::IndexedGenericOp>(
      loc, opResultTypes, linalgOpArgs,
      rewriter.getI64IntegerAttr(inputBuffers.size()),  // args_in
      rewriter.getI64IntegerAttr(1),                    // args_out
      rewriter.getArrayAttr(indexingMaps),
      getParallelAndReductionIterAttrs(rewriter, nloops, nonParallelLoops),
      /*doc=*/nullptr, /*library_call=*/nullptr, /*symbol_source=*/nullptr);

  // Add a block to the region.
  auto *region = &linalgOp.region();
  auto *block = rewriter.createBlock(region, region->end());
  bodyArgTypes.append(nloops, rewriter.getIndexType());
  auto resultType = op.getResult().getType().dyn_cast<ShapedType>();
  bodyArgTypes.append(linalgOpArgs.size(), resultType.getElementType());
  block->addArguments(bodyArgTypes);
  rewriter.setInsertionPointToEnd(block);

  Value accBound = rewriter.create<ConstantIndexOp>(loc, 0);
  Value dimArg = block->getArgument(rank - 1);
  Value res = block->getArgument(nloops);
  // Update the output buffer only when it iterate on the correct index of the
  // operand. For example, if we are updating the first element of the
  // concatenating dimension, the index of the first operand must be 0. If it's
  // 1 or other, we need to keep the element the same.
  Value canUpdate =
      rewriter.create<ConstantIntOp>(loc, /*value=*/0, /*width=*/1);
  for (int i = 0, e = inputBuffers.size(); i < e; ++i) {
    Value t1 = rewriter.create<SubIOp>(loc, dimArg, accBound);
    // The loop indice of operands start from the `rank`-th argument of the
    // block.
    Value t2 = rewriter.create<CmpIOp>(loc, CmpIPredicate::eq, t1,
                                       block->getArgument(rank + i));
    canUpdate = rewriter.create<OrOp>(loc, canUpdate, t2);

    Value dimSize = rewriter.create<DimOp>(loc, inputBuffers[i], dim);
    Value lbCond =
        rewriter.create<CmpIOp>(loc, CmpIPredicate::sge, dimArg, accBound);
    accBound = rewriter.create<AddIOp>(loc, accBound, dimSize);
    Value ubCond =
        rewriter.create<CmpIOp>(loc, CmpIPredicate::slt, dimArg, accBound);
    Value cond = rewriter.create<AndOp>(loc, lbCond, ubCond);
    // The first `nloops` arguments are indices.
    res = rewriter.create<SelectOp>(loc, cond, block->getArgument(nloops + i),
                                    res);
  }
  res = rewriter.create<SelectOp>(
      loc, canUpdate, res, block->getArgument(nloops + inputBuffers.size()));
  rewriter.create<linalg::YieldOp>(loc, res);

  return success();
}

//===----------------------------------------------------------------------===//
// mhlo.pad conversion patterns and utility functions.
//===----------------------------------------------------------------------===//

namespace {
/// Converts mhlo.pad operation to linalg.indexed_generic op.
// TODO(#1604): Lower the pad op to a Linalg named op.
struct PadOpConversion
    : public ConvertToLinalgBufferOp<PadOpConversion, mhlo::PadOp> {
  using ConvertToLinalgBufferOp<PadOpConversion,
                                mhlo::PadOp>::ConvertToLinalgBufferOp;

  LogicalResult apply(mhlo::PadOp op, ArrayRef<Value> inputBuffers,
                      ArrayRef<Value> resultBuffers,
                      ConversionPatternRewriter &rewriter) const;
};
}  // namespace

/// Returns an AffineMapAttr that is the indexing map to use for the input of a
/// mhlo.pad `op`.
static AffineMapAttr getPadOpInputIndexingMap(
    mhlo::PadOp op, int rank, ConversionPatternRewriter &rewriter) {
  const auto edgePaddingLow = convertDenseIntAttr(op.edge_padding_low());
  SmallVector<AffineExpr, 4> exprs;
  for (int i = 0; i < rank; ++i)
    exprs.push_back((rewriter.getAffineDimExpr(i) - edgePaddingLow[i]));
  return AffineMapAttr::get(
      AffineMap::get(rank, /*symbolCount=*/0, exprs, rewriter.getContext()));
}

LogicalResult PadOpConversion::apply(
    mhlo::PadOp op, ArrayRef<Value> inputBuffers, ArrayRef<Value> resultBuffers,
    ConversionPatternRewriter &rewriter) const {
  mhlo::PadOp::Adaptor adaptor(inputBuffers);
  auto loc = op.getLoc();

  Attribute paddingConstVal = getInitValueAsConst(adaptor.padding_value());
  Value paddingVal =
      paddingConstVal
          ? rewriter.create<ConstantOp>(loc, paddingConstVal).getResult()
<<<<<<< HEAD
          : rewriter.create<LoadOp>(loc, adaptor.padding_value());
=======
          : adaptor.padding_value();

  auto operandType = adaptor.operand().getType().cast<ShapedType>();
  int rank = operandType.getRank();

  SmallVector<Attribute, 2> indexingMaps;
  indexingMaps.emplace_back(getPadOpInputIndexingMap(op, rank, rewriter));
  if (!paddingConstVal) {
    indexingMaps.emplace_back(AffineMapAttr::get(
        AffineMap::get(rank, /*symbolCount=*/0, rewriter.getContext())));
  }
  indexingMaps.emplace_back(AffineMapAttr::get(
      AffineMap::getMultiDimIdentityMap(rank, rewriter.getContext())));

  SmallVector<Type, 2> resultTypes = {};
  SmallVector<Value, 2> linalgOpArgs = {adaptor.operand()};
  if (!paddingConstVal) linalgOpArgs.push_back(adaptor.padding_value());
  linalgOpArgs.push_back(resultBuffers[0]);
  auto linalgOp = rewriter.create<linalg::IndexedGenericOp>(
      loc, resultTypes, linalgOpArgs,
      rewriter.getI64IntegerAttr(linalgOpArgs.size() - 1),  // args_in
      rewriter.getI64IntegerAttr(1),                        // args_out
      rewriter.getArrayAttr(indexingMaps),
      getParallelAndReductionIterAttrs(rewriter, rank, /*nReduction=*/0),
      /*doc=*/nullptr, /*library_call=*/nullptr, /*symbol_source=*/nullptr);
>>>>>>> ab3ea3b3

  const auto &edgePaddingLow = op.edge_padding_low();
  const auto &interiorPadding = op.interior_padding();
  SmallVector<Value, 3> offsets, sizes, strides;
  for (auto it : llvm::enumerate(llvm::zip(edgePaddingLow, interiorPadding))) {
    Value startIndex = rewriter.create<ConstantIndexOp>(
        loc, std::get<0>(it.value()).getZExtValue());
    offsets.push_back(startIndex);
    Value size = rewriter.create<DimOp>(loc, resultBuffers[0], it.index());
    sizes.push_back(size);
    Value stride = rewriter.create<ConstantIndexOp>(
        loc, std::get<1>(it.value()).getZExtValue() + 1);
    strides.push_back(stride);
  }

  // TODO(hanchung): Move SubViewOp this down to before where it is used.
  // The pass for splitting dispatch function for vulkan requires no other ops
  // interleave with Linalg structured ops, so put the SubViewOp in the
  // beginning.
  auto subViewOp = rewriter.create<SubViewOp>(loc, resultBuffers[0], offsets,
                                              sizes, strides);
  rewriter.create<linalg::FillOp>(loc, resultBuffers[0], paddingVal);
  rewriter.create<linalg::CopyOp>(loc, inputBuffers[0], subViewOp);

  return success();
}

//===----------------------------------------------------------------------===//
// mhlo.slice conversion patterns.
//===----------------------------------------------------------------------===//

namespace {
/// Converts mhlo.slice operation to linalg.subview + linalg.copy
struct SliceOpConversion
    : public ConvertToLinalgBufferOp<SliceOpConversion, mhlo::SliceOp> {
  using ConvertToLinalgBufferOp<SliceOpConversion,
                                mhlo::SliceOp>::ConvertToLinalgBufferOp;

  LogicalResult apply(mhlo::SliceOp op, ArrayRef<Value> inputBuffers,
                      ArrayRef<Value> resultBuffers,
                      ConversionPatternRewriter &rewriter) const;
};
}  // namespace

LogicalResult SliceOpConversion::apply(
    mhlo::SliceOp op, ArrayRef<Value> inputBuffers,
    ArrayRef<Value> resultBuffers, ConversionPatternRewriter &rewriter) const {
  auto loc = op.getLoc();
  auto argType = inputBuffers[0].getType().template dyn_cast<ShapedType>();
  if (!argType || !argType.hasRank())
    return op.emitError("expected known-rank args");

  SmallVector<Value, 3> offsets, sizes, strides;
  for (int i = 0, e = argType.getRank(); i < e; ++i) {
    Value startIndex = rewriter.create<ConstantIndexOp>(
        loc, op.start_indices().getValue<int64_t>(i));
    offsets.push_back(startIndex);
    Value size = rewriter.create<DimOp>(loc, resultBuffers[0], i);
    sizes.push_back(size);
    Value stride = rewriter.create<ConstantIndexOp>(
        loc, op.strides().getValue<int64_t>(i));
    strides.push_back(stride);
  }
  auto subViewOp =
      rewriter.create<SubViewOp>(loc, inputBuffers[0], offsets, sizes, strides);
  rewriter.create<linalg::CopyOp>(loc, subViewOp, resultBuffers[0]);

  return success();
}

//===----------------------------------------------------------------------===//
// mhlo.torch_index_select conversion patterns.
//===----------------------------------------------------------------------===//

namespace {
/// Converts xla-hlo.torch_index_select op to a linalg.indexed_generic op.
/// Different from other ops on buffers, torch_index_select op needs indirect
/// access based on the `index` operand. Thus, an accessing on buffer is
/// involved inside the indexed_generic op and the input buffer is not passed as
/// an argument of the op. However, it doesn't affect anything on dependency
/// graph. It is just a magic buffer outside operations.
struct TorchIndexSelectOpConversion
    : public ConvertToLinalgBufferOp<TorchIndexSelectOpConversion,
                                     mhlo::TorchIndexSelectOp> {
  using ConvertToLinalgBufferOp<
      TorchIndexSelectOpConversion,
      mhlo::TorchIndexSelectOp>::ConvertToLinalgBufferOp;

  LogicalResult apply(mhlo::TorchIndexSelectOp op, ArrayRef<Value> inputBuffers,
                      ArrayRef<Value> resultBuffers,
                      ConversionPatternRewriter &rewriter) const;
};
}  // namespace

LogicalResult TorchIndexSelectOpConversion::apply(
    mhlo::TorchIndexSelectOp op, ArrayRef<Value> inputBuffers,
    ArrayRef<Value> resultBuffers, ConversionPatternRewriter &rewriter) const {
  mhlo::TorchIndexSelectOp::Adaptor adaptor(inputBuffers);
  int axis = op.dim().getSExtValue();
  int batch = op.batch_dims().getSExtValue();
  auto indexShapeType = adaptor.index().getType().dyn_cast<ShapedType>();
  int nIndices = indexShapeType.getRank();
  if (batch < 0)
    return op.emitError("expected batch_dims is greater than or equal to zero");

  Location loc = op.getLoc();
  Value output = op.getResult();
  int rank = output.getType().cast<ShapedType>().getRank();
  SmallVector<Attribute, 2> indexingMaps;
  SmallVector<AffineExpr, 4> exprs;
  for (int i = 0; i < batch; ++i) exprs.push_back(rewriter.getAffineDimExpr(i));
  for (int i = 0, e = nIndices - batch; i < e; ++i)
    exprs.push_back(rewriter.getAffineDimExpr(axis + i));
  indexingMaps.emplace_back(AffineMapAttr::get(
      AffineMap::get(rank, /*symbolCount=*/0, exprs, rewriter.getContext())));
  indexingMaps.emplace_back(
      AffineMapAttr::get(rewriter.getMultiDimIdentityMap(rank)));

  SmallVector<Type, 4> bodyArgTypes, opResultTypes;
  SmallVector<Value, 2> linalgOpArgs = {adaptor.index(), resultBuffers[0]};
  auto linalgOp = rewriter.create<linalg::IndexedGenericOp>(
      loc, opResultTypes, linalgOpArgs,
      rewriter.getI64IntegerAttr(1),  // args_in
      rewriter.getI64IntegerAttr(1),  // args_out
      rewriter.getArrayAttr(indexingMaps),
      getParallelAndReductionIterAttrs(rewriter, rank, /*nReduction=*/0),
      /*doc=*/nullptr, /*library_call=*/nullptr, /*symbol_source=*/nullptr);

  // Add a block to the region.
  auto *region = &linalgOp.region();
  auto *block = rewriter.createBlock(region, region->end());
  bodyArgTypes.append(rank, rewriter.getIndexType());
  for (auto blockArgs : linalgOpArgs) {
    bodyArgTypes.push_back(
        blockArgs.getType().cast<ShapedType>().getElementType());
  }
  block->addArguments(bodyArgTypes);
  rewriter.setInsertionPointToEnd(block);

  SmallVector<Value, 4> indices;
  Value castedValue = rewriter.create<IndexCastOp>(
      loc, block->getArgument(rank), rewriter.getIndexType());
  for (int i = 0; i < axis; ++i) indices.push_back(block->getArgument(i));
  indices.push_back(castedValue);
  for (int i = axis + nIndices - batch; i < rank; ++i)
    indices.push_back(block->getArgument(i));

  Value res = rewriter.create<LoadOp>(loc, adaptor.input(), indices);
  rewriter.create<linalg::YieldOp>(loc, res);

  return success();
}

//===----------------------------------------------------------------------===//
// mhlo.reduce_window conversion patterns and utility functions.
//===----------------------------------------------------------------------===//

namespace {

/// mhlo.reduce_window is mapped to a linalg.pooling operation. The type of
/// the pooling is determined based on the body of the reduce window
/// operation. This class enumerates the different variants.
enum class PoolingType {
  kMin,
  kMax,
  kAdd,
};

struct ReduceWindowOpConversion
    : public ConvertToLinalgBufferOp<ReduceWindowOpConversion,
                                     mhlo::ReduceWindowOp> {
  using ConvertToLinalgBufferOp<ReduceWindowOpConversion,
                                mhlo::ReduceWindowOp>::ConvertToLinalgBufferOp;

  LogicalResult apply(mhlo::ReduceWindowOp op, ArrayRef<Value> inputBuffers,
                      ArrayRef<Value> resultBuffers,
                      ConversionPatternRewriter &rewriter) const;
};
}  // namespace

static PoolingType getPoolingType(Region &region) {
  assert(region.getBlocks().size() == 1 &&
         "expected the region has exactlly one block");
  Block &block = region.front();
  assert(block.getOperations().size() == 2 &&
         "expected the block has exactlly two operations");
  auto op = block.begin();
  if (isa<mhlo::MinOp>(op)) return PoolingType::kMin;
  if (isa<mhlo::MaxOp>(op)) return PoolingType::kMax;
  if (isa<mhlo::AddOp>(op)) return PoolingType::kAdd;

  llvm_unreachable("unknown pooling type");
}

LogicalResult ReduceWindowOpConversion::apply(
    mhlo::ReduceWindowOp op, ArrayRef<Value> inputBuffers,
    ArrayRef<Value> resultBuffers, ConversionPatternRewriter &rewriter) const {
  auto loc = op.getLoc();

  // Create a fake window dimension.
  SmallVector<int64_t, 4> shapes;
  for (auto dim : op.window_dimensions().getValues<int64_t>())
    shapes.push_back(dim);
  Type type = rewriter.getIntegerType(32);
  auto memrefType = MemRefType::get(shapes, type);
  auto fakeWindowDims = rewriter.create<AllocOp>(loc, memrefType);

  llvm::SmallVector<Attribute, 4> strides;
  if (op.window_strides().hasValue()) {
    strides.insert(strides.begin(),
                   op.window_strides().getValue().getAttributeValues().begin(),
                   op.window_strides().getValue().getAttributeValues().end());
  }
  auto stridesArg = ArrayAttr::get(strides, op.getContext());

  // TODO(hanchung): Use template lambda after migrating to C++20.
  auto createOp = [&](auto *type_ptr) -> linalg::LinalgOp {
    return cast<linalg::LinalgOp>(
        rewriter
            .create<std::remove_pointer_t<decltype(type_ptr)>>(
                loc, ArrayRef<Type>{}, inputBuffers[0],
                fakeWindowDims.getResult(), resultBuffers[0], stridesArg,
                /*dilations=*/nullptr,
                /*padding=*/nullptr)
            .getOperation());
  };
  linalg::LinalgOp poolingOp;
  PoolingType poolingType = getPoolingType(op.body());

  if (failed(zeroFillBuffer(loc, resultBuffers[0], rewriter))) {
    rewriter.notifyMatchFailure(op, "failed to zero fill result buffer");
    return failure();
  }
  switch (poolingType) {
    case PoolingType::kMin: {
      poolingOp = createOp(static_cast<linalg::PoolingMinOp *>(nullptr));
      break;
    }
    case PoolingType::kMax: {
      poolingOp = createOp(static_cast<linalg::PoolingMaxOp *>(nullptr));
      break;
    }
    case PoolingType::kAdd: {
      poolingOp = createOp(static_cast<linalg::PoolingSumOp *>(nullptr));
      break;
    }
  }

  rewriter.create<DeallocOp>(loc, fakeWindowDims);

  return success();
}

//===----------------------------------------------------------------------===//
// mhlo.reduce conversion patterns and utility functions.
//===----------------------------------------------------------------------===//

/// Returns a permutation AffineMap that puts all reduction dimensions to the
/// last. The order of parallel loops and reduction loops are all sorted. E.g.,
/// if `rank` is 4 and `reductionDims` is {1, 3}, then
/// "(d0, d1, d2, d3) -> (d0, d2, d1, d3)" is used. The inverse permutation of
/// the AffineMap is returned.
static AffineMap getTransposeMapForReduction(MLIRContext *context, int rank,
                                             ArrayRef<int> reductionDims) {
  llvm::SmallSetVector<int, 4> s;
  for (auto dim : reductionDims) s.insert(dim);

  SmallVector<unsigned, 4> permutation;
  for (int i = 0; i < rank; ++i)
    if (!s.count(i)) permutation.push_back(i);
  for (auto dim : reductionDims) permutation.push_back(dim);

  auto map = AffineMap::getPermutationMap(permutation, context);
  return inversePermutation(map);
}

/// Checks whether an op is wthin an xla-hlo reduce region. During conversion,
/// the body of the reduce gets moved into a linalg.indexed_generic op. So check
/// if the op is within a linalg.indexed_generic op.
static bool isWithinReduceOpRegion(Operation *op) {
  return isa<linalg::IndexedGenericOp>(op->getParentOp());
}

namespace {

/// Type converter for converting the region of an mhlo::reduce op.
class ReduceRegionTypeConverter : public TypeConverter {
 public:
  Type convertType(Type type) const {
    if (type.isSignlessIntOrFloat()) {
      return type;
    } else if (auto tensorType = type.dyn_cast<RankedTensorType>()) {
      if (tensorType.getRank() == 0) return tensorType.getElementType();
    }
    return nullptr;
  }
};

/// Converts the mhlo.reduce op on tensors to a linalg.indexed_generic op on
/// buffers. Expects that the reduce op is the only op within the dispatch
/// function. This pattern also fuses std.constant operations which are defining
/// ops of the init value with the linalg.indexed_generic op.
struct ReduceOpConversion
    : public ConvertToLinalgBufferOp<ReduceOpConversion, mhlo::ReduceOp> {
  using ConvertToLinalgBufferOp<ReduceOpConversion,
                                mhlo::ReduceOp>::ConvertToLinalgBufferOp;
  LogicalResult apply(mhlo::ReduceOp reduceOp, ArrayRef<Value> inputBuffers,
                      ArrayRef<Value> resultBuffers,
                      ConversionPatternRewriter &rewriter) const;

 private:
  ReduceRegionTypeConverter converter;
};

/// Base class for converting operations within the reduction op region. Derived
/// classes implement the following static method to implement the conversion.
///
///   static Operation *apply(OpTy op, ArrayRef<Value> operands,
///                           ConversionPatternRewriter &rewriter);
template <typename DerivedTy, typename OpTy>
struct ReduceRegionOpConversion : public OpConversionPattern<OpTy> {
  using OpConversionPattern<OpTy>::OpConversionPattern;
  LogicalResult matchAndRewrite(
      OpTy op, ArrayRef<Value> operands,
      ConversionPatternRewriter &rewriter) const override {
    // Only convert it if it is within a reduce op region.
    if (!isWithinReduceOpRegion(op)) return failure();
    Operation *replacement = DerivedTy::apply(op, operands, rewriter);
    if (!replacement) return failure();
    rewriter.replaceOp(op, replacement->getResults());
    return success();
  }

 protected:
  ReduceRegionTypeConverter converter;
};

/// Converts XLA ops within reduce region to standard ops.
template <typename OpTy>
struct ReduceRegionXLAOpConversion final
    : public ReduceRegionOpConversion<ReduceRegionXLAOpConversion<OpTy>, OpTy> {
  using ReduceRegionOpConversion<ReduceRegionXLAOpConversion<OpTy>,
                                 OpTy>::ReduceRegionOpConversion;
  static Operation *apply(OpTy op, ArrayRef<Value> operands,
                          ConversionPatternRewriter &rewriter) {
    Value result = lmhlo::HloOpToStdScalarOp::map<OpTy>(
        op, operands[0].getType(), operands, &rewriter);
    return result.getDefiningOp();
  }
};

/// Converts mhlo.return to within a reduce region to a linalg.yield.
struct ReduceRegionReturnOpConversion final
    : public ReduceRegionOpConversion<ReduceRegionReturnOpConversion,
                                      mhlo::ReturnOp> {
  using ReduceRegionOpConversion<ReduceRegionReturnOpConversion,
                                 mhlo::ReturnOp>::ReduceRegionOpConversion;
  static Operation *apply(mhlo::ReturnOp op, ArrayRef<Value> operands,
                          ConversionPatternRewriter &rewriter) {
    return rewriter.create<linalg::YieldOp>(op.getLoc(), operands[0]);
  }
};
}  // namespace

LogicalResult ReduceOpConversion::apply(
    mhlo::ReduceOp reduceOp, ArrayRef<Value> inputBuffers,
    ArrayRef<Value> resultBuffers, ConversionPatternRewriter &rewriter) const {
  if (reduceOp.getNumOperands() != 2) return failure();
  Value src = *reduceOp.operands().begin();
  Value initVal = *reduceOp.init_values().begin();
  if (reduceOp.getNumResults() != 1) return failure();

  auto srcArgType = src.getType().template cast<ShapedType>();
  unsigned nInputRank = srcArgType.getRank();
  if (!nInputRank) return failure();

  // Get the reduction dimension. For now expects only a single reduction
  // dimension.
  auto loc = reduceOp.getLoc();
  DenseIntElementsAttr dimensionsAttr = reduceOp.dimensions();
  SmallVector<int, 4> reductionDims;
  for (const auto &dim : dimensionsAttr.getIntValues())
    reductionDims.push_back(dim.getSExtValue());

  // Check if initVal is constant. If so, inline the value into the region.
  Attribute initConstVal = getInitValueAsConst(initVal);
  if (initConstVal) {
    if (initVal.hasOneUse()) rewriter.eraseOp(initVal.getDefiningOp());
    initVal = rewriter.create<ConstantOp>(initVal.getDefiningOp()->getLoc(),
                                          initConstVal);
  }

  // Prepare indexing maps for linalg generic op. The elements are for src,
  // initial value and dst, respectively.
  // Transpose `src` to make the reduction loops be the innermost, because it's
  // easier to fully utilize processors.
  SmallVector<Attribute, 3> indexingMaps;
  indexingMaps.emplace_back(AffineMapAttr::get(getTransposeMapForReduction(
      rewriter.getContext(), nInputRank, reductionDims)));
  if (!initConstVal)
    indexingMaps.emplace_back(AffineMapAttr::get(
        AffineMap::get(nInputRank, /*symbolCount=*/0, rewriter.getContext())));
  // The indexing map of `dst` should drop the reduction loops. Since the
  // reduction loops now are all in the innermost, drops `reductionDims.size()`
  // dimensions. We don't need an inverse permutation here because they are the
  // same.
  SmallVector<AffineExpr, 4> exprs;
  for (int i = 0, e = nInputRank - reductionDims.size(); i < e; ++i)
    exprs.push_back(rewriter.getAffineDimExpr(i));
  indexingMaps.emplace_back(AffineMapAttr::get(
      exprs.empty()
          ? AffineMap::get(nInputRank, /*symbolCount=*/0, rewriter.getContext())
          : AffineMap::get(nInputRank, /*symbolCount=*/0, exprs,
                           rewriter.getContext())));

  SmallVector<Type, 2> resultTypes = {};
  SmallVector<Value, 2> linalgOpArgs = {inputBuffers[0]};
  if (!initConstVal) linalgOpArgs.push_back(inputBuffers[1]);
  linalgOpArgs.push_back(resultBuffers[0]);
  if (failed(zeroFillBuffer(loc, resultBuffers[0], rewriter))) {
    rewriter.notifyMatchFailure(reduceOp, "failed to zero fill result buffer");
    return failure();
  }
  auto linalgOp = rewriter.create<linalg::IndexedGenericOp>(
      loc, resultTypes, linalgOpArgs,
      rewriter.getI64IntegerAttr(linalgOpArgs.size() - 1),  // args_in
      rewriter.getI64IntegerAttr(1),                        // args_out
      rewriter.getArrayAttr(indexingMaps),
      getParallelAndReductionIterAttrs(rewriter, nInputRank,
                                       reductionDims.size()),
      /*doc=*/nullptr, /*library_call=*/nullptr, /*symbol_source=*/nullptr);

  linalgOp.region().takeBody(reduceOp.body());
  {
    OpBuilder::InsertionGuard regionGuard(rewriter);

    // Convert the signature of the body. The reduce op region apply function
    // has a signature (lhs, rhs) -> output, all of the same tensor type t. This
    // is converted to a function with the same signature but with element
    // types. E.g., "(tensor<f32>, tensor<f32>) -> tensor<f32>" will be
    // converted to "(f32, f32, f32)".
    TypeConverter::SignatureConversion signatureConverter(2);
    Type argType = linalgOp.region().front().getArgument(0).getType();
    Type convertedType = converter.convertType(argType);
    Type indexType = rewriter.getIndexType();
    for (unsigned i = 0; i < nInputRank; ++i) {
      signatureConverter.addInputs(indexType);
    }
    signatureConverter.addInputs(0, convertedType);
    if (!initConstVal) signatureConverter.addInputs(convertedType);
    signatureConverter.addInputs(1, convertedType);
    Block *entryBlock = rewriter.applySignatureConversion(&linalgOp.region(),
                                                          signatureConverter);

    // The indexed generic op generated here combines the input value with the
    // init value for the zero-th iteration of the reduction loop. This is
    // yielded by the region to model a store of the value to the output. The
    // input value with the output value for all other iterations.
    unsigned numArgs = entryBlock->getNumArguments();
    BlockArgument blockDstArg = entryBlock->getArgument(numArgs - 1);
    rewriter.setInsertionPointToStart(entryBlock);
    Value initArg =
        initConstVal ? initVal : entryBlock->getArgument(numArgs - 2);
    // The reduction dimensions are the innermost loops now, compare all
    // reduction indices to zero. If they are all zero, it's the first time to
    // update the output element, i.e., we should take initial value to compute
    // with the input element.
    Value zero = rewriter.create<ConstantOp>(
        loc, indexType, rewriter.getIntegerAttr(indexType, 0));
    Value cond = rewriter.create<ConstantOp>(loc, rewriter.getBoolAttr(true));
    for (int i = nInputRank - reductionDims.size(); i < nInputRank; ++i) {
      Value isZero = rewriter.create<CmpIOp>(loc, CmpIPredicate::eq,
                                             entryBlock->getArgument(i), zero);
      cond = rewriter.create<AndOp>(loc, cond, isZero);
    }
    Value lhs = rewriter.create<SelectOp>(loc, cond, initArg, blockDstArg);
    rewriter.replaceUsesOfBlockArgument(blockDstArg, lhs);
  }
  return success();
}

//===----------------------------------------------------------------------===//
// Linalg op on tensors to linalg op on buffers conversion base class.
//===----------------------------------------------------------------------===//

namespace {
template <typename LinalgOpTy>
struct LinalgOpOnTensorConversion
    : public ConvertToLinalgBufferOp<LinalgOpOnTensorConversion<LinalgOpTy>,
                                     LinalgOpTy> {
  using ConvertToLinalgBufferOp<LinalgOpOnTensorConversion<LinalgOpTy>,
                                LinalgOpTy>::ConvertToLinalgBufferOp;
  LogicalResult apply(LinalgOpTy op, ArrayRef<Value> inputBuffers,
                      ArrayRef<Value> resultBuffers,
                      ConversionPatternRewriter &rewriter) const {
    if (!op.hasTensorSemantics()) return failure();
    SmallVector<Value, 2> opArgs(inputBuffers.begin(), inputBuffers.end());
    opArgs.append(resultBuffers.begin(), resultBuffers.end());

    // Create a new op with the same traits as the original
    // generic/indexed_generic op, but with memrefs.
    // TODO(ravishankarm): Figure out how to do this inplace.
    auto linalgBufferOp = rewriter.template create<LinalgOpTy>(
        op.getLoc(), ArrayRef<Type>(), opArgs, op.args_in(), op.args_out(),
        op.indexing_maps(), op.iterator_types(),
        /*doc=*/nullptr,
        /*library_call=*/nullptr,
        /*symbol_source=*/nullptr);
    // Move the region from the replaced op into the new op.
    unsigned numTensorOperands = op.getNumOperands();
    // indexed_generic op has arguments for each index. In the case of generic
    // op, `numIndices` is zero.
    unsigned numIndices =
        op.region().begin()->getNumArguments() - numTensorOperands;
    auto &region = linalgBufferOp.region();
    region.takeBody(op.region());
    // Need to convert the signature to take extra arguments for the return
    // type.
    TypeConverter::SignatureConversion signatureConverter(numIndices +
                                                          numTensorOperands);
    for (int i = 0; i < numIndices; ++i)
      signatureConverter.addInputs(i, rewriter.getIndexType());
    for (auto arg : llvm::enumerate(opArgs)) {
      if (arg.index() < numTensorOperands) {
        signatureConverter.addInputs(
            numIndices + arg.index(),
            arg.value().getType().cast<MemRefType>().getElementType());
      } else {
        signatureConverter.addInputs(
            arg.value().getType().cast<MemRefType>().getElementType());
      }
    }
    rewriter.applySignatureConversion(&region, signatureConverter);
    return success();
  }
};

/// Convert linalg.tensor_reshape to linalg.reshape. The former has copy
/// semantics while the later is an aliasing instruction. As long as the operand
/// to the tensor_reshape has a single use, this distinction can be ignored.
struct TensorReshapeOpConversion
    : public OpConversionPattern<linalg::TensorReshapeOp> {
  TensorReshapeOpConversion(MLIRContext *context,
                            TensorToBufferMap const &resultTensorToBufferMap,
                            PatternBenefit benefit = 1)
      : OpConversionPattern<linalg::TensorReshapeOp>(context, benefit),
        resultTensorToBufferMap(resultTensorToBufferMap) {}

  LogicalResult matchAndRewrite(
      linalg::TensorReshapeOp reshapeOp, ArrayRef<Value> operands,
      ConversionPatternRewriter &rewriter) const override {
    linalg::TensorReshapeOp::Adaptor adaptor(operands);
    if (Value buffer =
            resolveResult(reshapeOp.src(), adaptor.src(), reshapeOp.result(),
                          resultTensorToBufferMap))
      rewriter.replaceOp(reshapeOp, buffer);
    else
      rewriter.replaceOpWithNewOp<linalg::ReshapeOp>(
          reshapeOp, getMemrefTypeForTensor(reshapeOp.result()), adaptor.src(),
          reshapeOp.reassociation());
    return success();
  }

 private:
  TensorToBufferMap const &resultTensorToBufferMap;
};
}  // namespace

//===----------------------------------------------------------------------===//
// hal.interface.*.tensor and shapex.* conversion.
//===----------------------------------------------------------------------===//

namespace {

/// Conversion for a shapex.tie_shape op on tensors to that on buffers. The
/// converted operation uses the same shape information.
struct ShapeOpPattern final : public OpConversionPattern<Shape::TieShapeOp> {
  ShapeOpPattern(MLIRContext *context,
                 TensorToBufferMap const &resultTensorToBufferMap,
                 PatternBenefit benefit = 1)
      : OpConversionPattern<Shape::TieShapeOp>(context, benefit),
        resultTensorToBufferMap(resultTensorToBufferMap) {}

  LogicalResult matchAndRewrite(
      Shape::TieShapeOp shapeOp, ArrayRef<Value> operands,
      ConversionPatternRewriter &rewriter) const override {
    Shape::TieShapeOp::Adaptor adaptor(operands);
    if (Value buffer = resolveResult(shapeOp.operand(), adaptor.operand(),
                                     shapeOp.result(), resultTensorToBufferMap))
      rewriter.replaceOp(shapeOp, buffer);
    else
      rewriter.replaceOpWithNewOp<Shape::TieShapeOp>(
          shapeOp, getMemrefTypeForTensor(shapeOp.result()), adaptor.operand(),
          adaptor.shape());
    return success();
  }

 private:
  TensorToBufferMap const &resultTensorToBufferMap;
};

/// Replaces all uses hal.interface.load.tensor with iree.placeholder.
struct HALInterfaceLoadTensorOpEraser final
    : public OpConversionPattern<IREE::HAL::InterfaceLoadTensorOp> {
  HALInterfaceLoadTensorOpEraser(
      MLIRContext *context, TensorToBufferMap const &resultTensorToBufferMap,
      PatternBenefit benefit = 1)
      : OpConversionPattern<IREE::HAL::InterfaceLoadTensorOp>(context, benefit),
        resultTensorToBufferMap(resultTensorToBufferMap) {}

  LogicalResult matchAndRewrite(IREE::HAL::InterfaceLoadTensorOp loadOp,
                                ArrayRef<Value> operands,
                                ConversionPatternRewriter &rewriter) const {
    if (!matchPattern(loadOp.offset(), m_Zero()))
      return loadOp.emitError("unhandled non-zero offset");

    // Get the corresponding memref type from the tensor type.
    auto tensorType = loadOp.result().getType().cast<RankedTensorType>();
    auto bindingOp = loadOp.queryBindingOp();
    assert(bindingOp);
    auto bufferType = getTensorBackingBufferType(tensorType, bindingOp.type());

    // Create the placeholder op for the backing buffer. Make sure shape
    // annotation is carried over if exists.
    auto phOp = rewriter.create<IREE::PlaceholderOp>(
        loadOp.getLoc(), bufferType, "interface buffer");
    phOp.setAttr("binding", loadOp.binding());
    Value buffer = phOp.getResult();

    // If the result of the load is already mapped to a buffer, a copy is
    // required from the buffer above into the mapped buffer. This happens when
    // in the original computation the loaded tensor value goes through a chain
    // of view-like operations and is used as an operand to a store tensor
    // operation.
    if (Value outputBuffer = resultTensorToBufferMap.lookup(loadOp.result())) {
      rewriter.create<linalg::CopyOp>(loadOp.getLoc(), buffer, outputBuffer);
      rewriter.replaceOp(loadOp, outputBuffer);
    } else {
      rewriter.replaceOp(loadOp, buffer);
    }
    return success();
  }

 private:
  TensorToBufferMap const &resultTensorToBufferMap;
};

/// Erases the hal.interface.store.tensor and replace all uses with the buffer.
struct HALInterfaceStoreTensorOpEraser final
    : public OpConversionPattern<IREE::HAL::InterfaceStoreTensorOp> {
  HALInterfaceStoreTensorOpEraser(
      MLIRContext *context, TensorToBufferMap const &resultTensorToBufferMap,
      PatternBenefit benefit = 1)
      : OpConversionPattern<IREE::HAL::InterfaceStoreTensorOp>(context,
                                                               benefit),
        resultTensorToBufferMap(resultTensorToBufferMap) {}

  LogicalResult matchAndRewrite(
      IREE::HAL::InterfaceStoreTensorOp storeOp, ArrayRef<Value> operands,
      ConversionPatternRewriter &rewriter) const override {
    IREE::HAL::InterfaceStoreTensorOp::Adaptor adaptor(operands);
    Value operand = adaptor.operand();
    // If we are just storing the buffer back to itself again, we can trivially
    // remove this op. Otherwise, copy the content from the source buffer to the
    // destination buffer.
    Value outputBuffer = resultTensorToBufferMap.lookup(storeOp.operand());
    if (outputBuffer == operand) {
      rewriter.eraseOp(storeOp);
      return success();
    }
    if (outputBuffer) {
      rewriter.replaceOpWithNewOp<linalg::CopyOp>(storeOp, operand,
                                                  outputBuffer);
      return success();
    }
    return failure();
  }

 private:
  TensorToBufferMap const &resultTensorToBufferMap;
};
}  // namespace

/// When converting all tensor-based ops to buffer-based ops, Instead of
/// creating a tensor value that is stored into memory using
/// hal.interface.store.tensor, a buffer is needed into which the operations
/// that computes the result will write into directly. Create these buffers
/// using a iree.placeholder instruction that return the memref view of a
/// interface buffer. These are added at the start of the function so that any
/// operation that needs to write into this buffer can use it and maintain SSA
/// property of the buffer. The map `resultTensorToBufferMap` is updated to
/// associate the tensor value that is stored with the buffer created. So when
/// that value is seen during lowering the correct result buffer is used.
///
/// There might be a sequence of view-like operations on memref, which dont
/// modify the buffer, but just the way they are referenced. For example,
///
/// %a = linalg.tensor_reshape %tensor [..] : tensor<typeA> into tensor<typeB>
/// %b = shapex.tie_shape %a, ... : tensor<typeB> ...
/// hal.interface.store.tensor %b ... : tensor<typeB>
///
/// When converted to buffers these instructions need to be replayed "in
/// reverse" to get the buffer to use as replacement.
///
/// %b = iree.placeholder ... : memref<typeB>
/// %a = shapex.tie_shape %b, ... : memref<typeB>
/// %buffer = linalg.reshape %a [..] : memref<typeB> into memref<typeA>
///
/// For each of the view-like operations, mark the tensor to buffer conversion
/// as resolved and associate the source of the view operand with the
/// corresponding result buffer.
///
/// Note : The tensor_reshape op is also treated as a view-like operation, while
/// in reality its semantics is a copy semantics. As long as the operand for the
/// tensor_reshape operation has a single use (the tensor_reshape) there
/// distinction can be ignored.
static LogicalResult createAndPropagateBufferUsedForResultTensor(
    IREE::HAL::InterfaceStoreTensorOp op,
    TensorToBufferMap &resultTensorToBufferMap, OpBuilder &builder) {
  if (!matchPattern(op.offset(), m_Zero()))
    return op.emitError("unhandled non-zero offset");

  // Get the corresponding memref type from the tensor type.
  Value tensor = op.operand();
  auto tensorType = tensor.getType().cast<RankedTensorType>();
  auto bindingOp = op.queryBindingOp();
  assert(bindingOp);
  auto bufferType = getTensorBackingBufferType(tensorType, bindingOp.type());

  // Create the placeholder op for the backing buffer. Make sure shape
  // annotation is carried over if exists.
  auto phOp = builder.create<IREE::PlaceholderOp>(op.getLoc(), bufferType,
                                                  "interface buffer");
  phOp.setAttr("binding", op.binding());
  Value buffer = phOp;
  resultTensorToBufferMap[tensor] = buffer;

  while (true) {
    if (auto tieShapeOp = tensor.getDefiningOp<Shape::TieShapeOp>()) {
      if (!tieShapeOp.result().hasOneUse()) break;
      builder.setInsertionPointAfter(tieShapeOp.shape().getDefiningOp());
      auto newTieShapeOp = builder.create<Shape::TieShapeOp>(
          op.getLoc(), buffer.getType(), buffer, tieShapeOp.shape());
      tensor = tieShapeOp.operand();
      buffer = newTieShapeOp.result();
      resultTensorToBufferMap[tensor] = buffer;
      continue;
    }
    if (auto tensorReshapeOp =
            tensor.getDefiningOp<linalg::TensorReshapeOp>()) {
      if (!tensorReshapeOp.result().hasOneUse()) break;
      auto newReshapeOp = builder.create<linalg::ReshapeOp>(
          op.getLoc(), getMemrefTypeForTensor(tensorReshapeOp.getSrcType()),
          buffer, tensorReshapeOp.reassociation());
      tensor = tensorReshapeOp.src();
      buffer = newReshapeOp.result();
      resultTensorToBufferMap[tensor] = buffer;
      continue;
    }
    break;
  }
  return success();
}

/// Processes the hal.interface.store.tensor instructions to get buffer views
/// for the inputs/outputs to the dispatch function.
static LogicalResult createAndPropagateBufferUsedForResultTensors(
    FuncOp funcOp, TensorToBufferMap &resultTensorToBufferMap) {
  OpBuilder builder(funcOp.getBody());
  auto walkResult = funcOp.walk(
      [&](IREE::HAL::InterfaceStoreTensorOp storeTensorOp) -> WalkResult {
        return createAndPropagateBufferUsedForResultTensor(
            storeTensorOp, resultTensorToBufferMap, builder);
      });
  return failure(walkResult.wasInterrupted());
}

//===----------------------------------------------------------------------===//
// Pass specification.
//===----------------------------------------------------------------------===//

namespace {
struct ConvertHLOToLinalgOnBuffersPass
    : public PassWrapper<ConvertHLOToLinalgOnBuffersPass, FunctionPass> {
  void runOnFunction() override;
};
}  // namespace

void populateHLOToLinalgOnBuffersConversionPatterns(
    MLIRContext *context, OwningRewritePatternList &patterns,
    TensorToBufferMap const &resultTensorToBufferMap) {
  patterns.insert<
      ConvOpConversion, ConcatenateOpConversion,
      DotOpConversion<DotOperationType::MatrixMatrix, linalg::MatmulOp>,
      LinalgOpOnTensorConversion<linalg::GenericOp>,
      LinalgOpOnTensorConversion<linalg::IndexedGenericOp>, PadOpConversion,
      ReduceOpConversion, ReduceWindowOpConversion, SliceOpConversion,
      TensorReshapeOpConversion, TorchIndexSelectOpConversion>(
      context, resultTensorToBufferMap);
  // Reduce region operation conversions.
  patterns.insert<ReduceRegionXLAOpConversion<mhlo::AddOp>,
                  ReduceRegionXLAOpConversion<mhlo::MinOp>,
                  ReduceRegionXLAOpConversion<mhlo::MaxOp>,
                  ReduceRegionReturnOpConversion>(context);
}

void ConvertHLOToLinalgOnBuffersPass::runOnFunction() {
  MLIRContext *context = &getContext();
  FuncOp funcOp = getFunction();

  // First create buffers for all StoreTensorOps.
  TensorToBufferMap resultTensorToBufferMap;
  if (failed(createAndPropagateBufferUsedForResultTensors(
          funcOp, resultTensorToBufferMap)))
    return signalPassFailure();

  OwningRewritePatternList patterns;
  populateHLOToLinalgOnBuffersConversionPatterns(context, patterns,
                                                 resultTensorToBufferMap);
  patterns.insert<HALInterfaceLoadTensorOpEraser,
                  HALInterfaceStoreTensorOpEraser, ShapeOpPattern>(
      context, resultTensorToBufferMap);

  ConversionTarget target(*context);
  // Make sure all XLA HLO ops are converted to Linalg ops after this pass.
  target.addIllegalDialect<mhlo::MhloDialect>();
  // All Linalg ops should operate on buffers. So hal.interface.*.tensor ops
  // should be gone.
  target.addIllegalOp<IREE::HAL::InterfaceLoadTensorOp,
                      IREE::HAL::InterfaceStoreTensorOp>();
  target.addDynamicallyLegalOp<Shape::TieShapeOp>(
      [](Shape::TieShapeOp op) -> bool {
        return op.operand().getType().isa<MemRefType>();
      });
  // Also convert away linalg.tensor_reshape.
  target.addIllegalOp<linalg::TensorReshapeOp>();
  target.addDynamicallyLegalDialect<linalg::LinalgDialect>(
      Optional<ConversionTarget::DynamicLegalityCallbackFn>([](Operation *op) {
        // The generated structured Linalg ops should have buffer semantics.
        if (auto linalgOp = dyn_cast<linalg::LinalgOp>(op))
          return linalgOp.hasBufferSemantics();
        // The other Linalg ops (like linalg.yield) are okay.
        return true;
      }));
  // Let the rest fall through.
  target.markUnknownOpDynamicallyLegal([](Operation *) { return true; });

  if (failed(applyFullConversion(getFunction(), target, patterns))) {
    return signalPassFailure();
  }
}

std::unique_ptr<OperationPass<FuncOp>> createHLOToLinalgOnBuffersPass() {
  return std::make_unique<ConvertHLOToLinalgOnBuffersPass>();
}

static PassRegistration<ConvertHLOToLinalgOnBuffersPass> pass(
    "iree-codegen-hlo-to-linalg-on-buffers",
    "Convert from XLA-HLO ops to Linalg ops on buffers");
}  // namespace iree_compiler
}  // namespace mlir<|MERGE_RESOLUTION|>--- conflicted
+++ resolved
@@ -531,35 +531,7 @@
   Value paddingVal =
       paddingConstVal
           ? rewriter.create<ConstantOp>(loc, paddingConstVal).getResult()
-<<<<<<< HEAD
           : rewriter.create<LoadOp>(loc, adaptor.padding_value());
-=======
-          : adaptor.padding_value();
-
-  auto operandType = adaptor.operand().getType().cast<ShapedType>();
-  int rank = operandType.getRank();
-
-  SmallVector<Attribute, 2> indexingMaps;
-  indexingMaps.emplace_back(getPadOpInputIndexingMap(op, rank, rewriter));
-  if (!paddingConstVal) {
-    indexingMaps.emplace_back(AffineMapAttr::get(
-        AffineMap::get(rank, /*symbolCount=*/0, rewriter.getContext())));
-  }
-  indexingMaps.emplace_back(AffineMapAttr::get(
-      AffineMap::getMultiDimIdentityMap(rank, rewriter.getContext())));
-
-  SmallVector<Type, 2> resultTypes = {};
-  SmallVector<Value, 2> linalgOpArgs = {adaptor.operand()};
-  if (!paddingConstVal) linalgOpArgs.push_back(adaptor.padding_value());
-  linalgOpArgs.push_back(resultBuffers[0]);
-  auto linalgOp = rewriter.create<linalg::IndexedGenericOp>(
-      loc, resultTypes, linalgOpArgs,
-      rewriter.getI64IntegerAttr(linalgOpArgs.size() - 1),  // args_in
-      rewriter.getI64IntegerAttr(1),                        // args_out
-      rewriter.getArrayAttr(indexingMaps),
-      getParallelAndReductionIterAttrs(rewriter, rank, /*nReduction=*/0),
-      /*doc=*/nullptr, /*library_call=*/nullptr, /*symbol_source=*/nullptr);
->>>>>>> ab3ea3b3
 
   const auto &edgePaddingLow = op.edge_padding_low();
   const auto &interiorPadding = op.interior_padding();
